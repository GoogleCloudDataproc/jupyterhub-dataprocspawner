--- conflicted
+++ resolved
@@ -16,31 +16,19 @@
 
 Unit tests for methods within DataprocSpawner (start, stop, and poll).
 """
-<<<<<<< HEAD
 from unittest import mock
 import json
 import pytest
 import math
 import threading
+import json
+import pytest
+import dataprocspawner
 from dataprocspawner import DataprocSpawner
 from google.auth.credentials import AnonymousCredentials
 from google.cloud.dataproc_v1beta2 import (
   ClusterControllerClient, Cluster, ClusterStatus)
 from google.cloud.dataproc_v1beta2.types.shared import Component
-=======
-import json
-import pytest
-
-import dataprocspawner
-
-from collections import namedtuple
-from dataprocspawner import DataprocSpawner
-from google.auth.credentials import AnonymousCredentials
-from google.cloud.dataproc_v1beta2 import Cluster
-from google.cloud.dataproc_v1beta2 import ClusterControllerClient
-from google.cloud.dataproc_v1beta2 import ClusterStatus
-from google.cloud.dataproc_v1beta2 import Component
->>>>>>> cc3ba9ac
 from google.longrunning import operations_pb2
 from google.cloud import storage, logging_v2
 from google.cloud.logging_v2.types import LogEntry
@@ -48,10 +36,7 @@
 from google.protobuf.json_format import ParseDict
 from google.protobuf.struct_pb2 import Struct
 from jupyterhub.objects import Hub, Server
-<<<<<<< HEAD
-=======
 from unittest import mock
->>>>>>> cc3ba9ac
 
 class MockStatus(object):
   def __init__(self, inner_state):
@@ -593,18 +578,10 @@
         'initialization_actions': [],
         'lifecycle_config': {},
         'master_config': {
-<<<<<<< HEAD
           'machine_type_uri': 'machine.1.2_numbers',
-=======
->>>>>>> cc3ba9ac
           'min_cpu_platform': 'AUTOMATIC',
           'disk_config': {
-            'boot_disk_type': 'https://all-sort.of/lowerUpper/including-Dash/and.1.2_numbers',
-            'boot_disk_size_gb': 1000,
-<<<<<<< HEAD
-            'key_something': 'https://all-sort.of/lowerUpper/including-Dash/disk.1.2_numbers',
-=======
->>>>>>> cc3ba9ac
+            'boot_disk_size_gb': 1000
           },
         },
         'software_config': {
@@ -624,8 +601,7 @@
         }
       }
     }
-
-    assert expected_dict == config_built    
+    assert expected_dict == config_built
   
   def test_duration(self, monkeypatch):
     import yaml
@@ -821,56 +797,6 @@
     assert spawner._validate_image_version_supports_component_gateway('weird-unexpected-version-124.3.v2.2020-02-15') is True
     assert spawner._validate_image_version_supports_component_gateway('1.3.weird-version-again') is True
 
-<<<<<<< HEAD
-  @pytest.mark.asyncio
-  async def test_progress(self, monkeypatch):
-    fake_creds = AnonymousCredentials()
-    mock_client = mock.create_autospec(ClusterControllerClient(credentials=fake_creds))
-    mock_logging_client = mock.create_autospec(
-        logging_v2.LoggingServiceV2Client(credentials=fake_creds))
-    spawner = DataprocSpawner(hub=Hub(), dataproc=mock_client, user=MockUser(),
-                              _mock=True, logging=mock_logging_client,
-                              gcs_notebooks=self.gcs_notebooks)
-    spawner.project = "test-progress"
-
-    async def collect(ait):
-      items = []
-      async for value in ait:
-        items.append(value)
-      return items
-  
-    def create_logs():
-      entries = []
-      for i in range(5):
-        e = LogEntry(
-          insert_id=f'entry_{i}',
-          json_payload=ParseDict({'method':'method', 'message':f'message_{i}'}, Struct())
-        )
-        entries.append(e)
-      return entries
-    
-    def create_expected():
-      progress = 5
-      expected = []
-      i = 0
-      for e in create_logs():
-        progress += math.ceil((90 - progress) / 4)
-        expected.append({'progress': progress,'message': f'method: message_{i}'})
-        i += 1
-      expected.append({'message': 'operation.done()', 'progress': 71})
-      return expected
-
-    def test_list_log_entries(*args, **kwargs):
-      return create_logs()
-
-    op = MockOperation('op1', 'cluster1-op1')
-
-    monkeypatch.setattr(mock_logging_client, 'list_log_entries', test_list_log_entries)
-    monkeypatch.setattr(spawner, 'operation', op)
-
-    _, _ = await spawner.start()
-    assert await collect(spawner.progress()) == create_expected()
-=======
   def test_validate_proto(self, monkeypatch):
     import yaml
 
@@ -940,4 +866,52 @@
     assert 'consume_reservation_type' not in config_built['config']['gce_cluster_config']['reservation_affinity']
     assert  raw_config['config']['software_config']['optional_components'] == [
         'JUPYTER', 'ZEPPELIN', 'ANACONDA', 'PRESTO']
->>>>>>> cc3ba9ac
+
+  @pytest.mark.asyncio
+  async def test_progress(self, monkeypatch):
+    fake_creds = AnonymousCredentials()
+    mock_client = mock.create_autospec(ClusterControllerClient(credentials=fake_creds))
+    mock_logging_client = mock.create_autospec(
+        logging_v2.LoggingServiceV2Client(credentials=fake_creds))
+    spawner = DataprocSpawner(hub=Hub(), dataproc=mock_client, user=MockUser(),
+                              _mock=True, logging=mock_logging_client,
+                              gcs_notebooks=self.gcs_notebooks)
+    spawner.project = "test-progress"
+
+    async def collect(ait):
+      items = []
+      async for value in ait:
+        items.append(value)
+      return items
+  
+    def create_logs():
+      entries = []
+      for i in range(5):
+        e = LogEntry(
+          insert_id=f'entry_{i}',
+          json_payload=ParseDict({'method':'method', 'message':f'message_{i}'}, Struct())
+        )
+        entries.append(e)
+      return entries
+    
+    def create_expected():
+      progress = 5
+      expected = []
+      i = 0
+      for e in create_logs():
+        progress += math.ceil((90 - progress) / 4)
+        expected.append({'progress': progress,'message': f'method: message_{i}'})
+        i += 1
+      expected.append({'message': 'operation.done()', 'progress': 71})
+      return expected
+
+    def test_list_log_entries(*args, **kwargs):
+      return create_logs()
+
+    op = MockOperation('op1', 'cluster1-op1')
+
+    monkeypatch.setattr(mock_logging_client, 'list_log_entries', test_list_log_entries)
+    monkeypatch.setattr(spawner, 'operation', op)
+
+    _, _ = await spawner.start()
+    assert await collect(spawner.progress()) == create_expected()