clusterName: 'overwrite'
config:
  autoscalingConfig:
    policyUri: projects/my-project/regions/us-east1/autoscalingPolicies/policy-abc123
  configBucket: bucket-dash
  endpointConfig:
      enableHttpPortAccess: true
  gceClusterConfig:
    metadata:
      KeyCamelCase: UlowUlow
      key_with_underscore: https://downloads.io/protected/files/enterprise-trial.tar.gz
      key_with_underscore_too: some_UPPER_and_UlowerU:1234
  masterConfig:
<<<<<<< HEAD
    machineTypeUri: https://all-sort.of/lowerUpper/including-Dash/machine.1.2_numbers
=======
>>>>>>> cc3ba9ac
    minCpuPlatform: AUTOMATIC
    diskConfig:
      bootDiskType: https://all-sort.of/lowerUpper/including-Dash/and.1.2_numbers
      bootDiskSizeGb: 1000
<<<<<<< HEAD
      keySomething: https://all-sort.of/lowerUpper/including-Dash/disk.1.2_numbers
=======
>>>>>>> cc3ba9ac
  softwareConfig:
    optionalComponents:
    - 1
    - 5
    properties:
      key-with-dash:UPPER_UPPER: '4000'
      key-with-dash-too:UlowUlowUlow: 85196m
      key:and.multiple.dots.lowUlowUlow: 13312m<|MERGE_RESOLUTION|>--- conflicted
+++ resolved
@@ -11,18 +11,10 @@
       key_with_underscore: https://downloads.io/protected/files/enterprise-trial.tar.gz
       key_with_underscore_too: some_UPPER_and_UlowerU:1234
   masterConfig:
-<<<<<<< HEAD
     machineTypeUri: https://all-sort.of/lowerUpper/including-Dash/machine.1.2_numbers
-=======
->>>>>>> cc3ba9ac
     minCpuPlatform: AUTOMATIC
     diskConfig:
-      bootDiskType: https://all-sort.of/lowerUpper/including-Dash/and.1.2_numbers
       bootDiskSizeGb: 1000
-<<<<<<< HEAD
-      keySomething: https://all-sort.of/lowerUpper/including-Dash/disk.1.2_numbers
-=======
->>>>>>> cc3ba9ac
   softwareConfig:
     optionalComponents:
     - 1
