# Copyright 2020 Google LLC
#
# Licensed under the Apache License, Version 2.0 (the "License");
# you may not use this file except in compliance with the License.
# You may obtain a copy of the License at
#
#     https://www.apache.org/licenses/LICENSE-2.0
#
# Unless required by applicable law or agreed to in writing, software
# distributed under the License is distributed on an "AS IS" BASIS,
# WITHOUT WARRANTIES OR CONDITIONS OF ANY KIND, either express or implied.
# See the License for the specific language governing permissions and
# limitations under the License.

""" Unit tests for DataprocSpawner.

Unit tests for methods within DataprocSpawner (start, stop, and poll).
"""
from unittest import mock
import json
import pytest
import math
import re
import threading
import json
import pytest
import asyncio
import dataprocspawner
from dataprocspawner import DataprocSpawner
from google.auth.credentials import AnonymousCredentials
from google.cloud.dataproc_v1beta2 import (
  ClusterControllerClient, Cluster, ClusterStatus)
from google.cloud.dataproc_v1beta2.types.shared import Component
from google.longrunning import operations_pb2
from google.cloud import storage, logging_v2
from google.cloud.logging_v2.types import LogEntry
from google.cloud.storage.blob import Blob
from google.protobuf.json_format import ParseDict
from google.protobuf.struct_pb2 import Struct
from googleapiclient import discovery
from jupyterhub.objects import Hub, Server
from unittest import mock
from types import SimpleNamespace

class MockOperation(object):
  def __init__(
      self, name, cluster_uuid, inner_state=None, timeout=2.0, op_done=False):
    status = SimpleNamespace(inner_state=inner_state)
    metadata = SimpleNamespace(cluster_uuid=cluster_uuid, status=status)
    operation = SimpleNamespace(name=name)
    self.name = name
    self.op_done = op_done
    self.metadata = metadata
    self.operation = operation
    self.timer = threading.Timer(timeout, self.set_delay_done)
    self.timer.start()

  def done(self):
    return self.op_done

  def set_delay_done(self):
    self.op_done = True

class MockUser(mock.Mock):
  name = 'fake@example.com'
  base_url = '/user/fake'
  server = Server()

  @property
  def escaped_name(self):
    return self.name

  @property
  def url(self):
    return self.server.url

class TestDataprocSpawner:

  # Spawner defaults to us-central1 for the region
  region = 'us-central1'
  zone = 'us-central1-a'
  gcs_notebooks = 'gs://users-notebooks'

  @pytest.mark.asyncio
  async def test_start_normal(self, monkeypatch):
    operation = operations_pb2.Operation()

    # Mock the Dataproc API client
    fake_creds = AnonymousCredentials()
    mock_client = mock.create_autospec(ClusterControllerClient(credentials=fake_creds))
    mock_client.create_cluster.return_value = operation
    # Mock the Compute Engine API client
    mock_compute_client = mock.create_autospec(discovery.build('compute', 'v1',
                                               credentials=fake_creds, cache_discovery=False))
    # Force no existing clusters to bypass the check in the spawner
    mock_client.get_cluster.return_value = None

    spawner = DataprocSpawner(hub=Hub(), dataproc=mock_client, user=MockUser(), _mock=True,
                              gcs_notebooks=self.gcs_notebooks, compute=mock_compute_client, project='test-create')

    async def test_get_cluster_notebook_endpoint(*args, **kwargs):
      await asyncio.sleep(0)
      return f'https://abcd1234-dot-{self.region}.dataproc.googleusercontent.com/jupyter'

    monkeypatch.setattr(spawner, "get_cluster_notebook_endpoint", test_get_cluster_notebook_endpoint)

    # Test that the traitlets work
    assert spawner.project == 'test-create'
    assert spawner.region == self.region

    url = await spawner.start()
    assert url == f'https://abcd1234-dot-{self.region}.dataproc.googleusercontent.com/jupyter'

    mock_client.create_cluster.assert_called_once()

    assert spawner.cluster_definition['cluster_name'] == f'dataprochub-{spawner.get_username()}'
    assert (spawner.cluster_definition['config']['gce_cluster_config']['zone_uri']) == (
        f'https://www.googleapis.com/compute/v1/projects/{spawner.project}/zones/{spawner.zone}')

    env = json.loads(spawner.cluster_definition['config']['software_config']
        ['properties']['dataproc:jupyter.hub.env'])
    assert env['JUPYTERHUB_API_URL'] is not None

  @pytest.mark.asyncio
  async def test_named_server(self, monkeypatch):
    operation = operations_pb2.Operation()

    # Mock the Dataproc API client
    fake_creds = AnonymousCredentials()
    mock_client = mock.create_autospec(ClusterControllerClient(credentials=fake_creds))
    mock_client.create_cluster.return_value = operation
    # Mock the Compute Engine API client
    mock_compute_client = mock.create_autospec(discovery.build('compute', 'v1',
                                               credentials=fake_creds, cache_discovery=False))
    # Force no existing clusters to bypass the check in the spawner
    mock_client.get_cluster.return_value = None

    spawner = DataprocSpawner(hub=Hub(), dataproc=mock_client, user=MockUser(), _mock=True,
                              gcs_notebooks=self.gcs_notebooks, compute=mock_compute_client, project='test-create')

    class _SubSpawner(DataprocSpawner):
      name = 'server1'
    spawner.__class__ = _SubSpawner

    async def test_get_cluster_notebook_endpoint(*args, **kwargs):
      await asyncio.sleep(0)
      return f'https://abcd1234-dot-{self.region}.dataproc.googleusercontent.com/jupyter'

    monkeypatch.setattr(spawner, "get_cluster_notebook_endpoint", test_get_cluster_notebook_endpoint)

    url = await spawner.start()
    mock_client.create_cluster.assert_called_once()

    assert spawner.cluster_definition['cluster_name'] == f'dataprochub-{spawner.get_username()}-server1'


  @pytest.mark.asyncio
  async def test_random_cluster_name(self, monkeypatch):
    operation = operations_pb2.Operation()

    # Mock the Dataproc API client
    fake_creds = AnonymousCredentials()
    mock_client = mock.create_autospec(ClusterControllerClient(credentials=fake_creds))
    mock_client.create_cluster.return_value = operation
    # Mock the Compute Engine API client
    mock_compute_client = mock.create_autospec(discovery.build('compute', 'v1',
                                               credentials=fake_creds, cache_discovery=False))
    # Force no existing clusters to bypass the check in the spawner
    mock_client.get_cluster.return_value = None

    spawner = DataprocSpawner(hub=Hub(), dataproc=mock_client, user=MockUser(), _mock=True,
                              gcs_notebooks=self.gcs_notebooks, compute=mock_compute_client, project='test-create',
                              allow_random_cluster_names=True)

    async def test_get_cluster_notebook_endpoint(*args, **kwargs):
      await asyncio.sleep(0)
      return f'https://abcd1234-dot-{self.region}.dataproc.googleusercontent.com/jupyter'

    monkeypatch.setattr(spawner, "get_cluster_notebook_endpoint", test_get_cluster_notebook_endpoint)

    class _SubSpawner(DataprocSpawner):
      name = 'server1'

    spawner.__class__ = _SubSpawner

    url = await spawner.start()
    mock_client.create_cluster.assert_called_once()

    cn_target = fr'dataprochub-{spawner.get_username()}-server1-[a-z0-9]{{4}}'
    cn = spawner.cluster_definition['cluster_name']
    assert re.match(cn_target, cn)


  @pytest.mark.asyncio
  async def test_start_existing_clustername(self, monkeypatch):

    fake_creds = AnonymousCredentials()
    mock_client = mock.create_autospec(ClusterControllerClient(credentials=fake_creds))
    # Mock the Compute Engine API client
    mock_compute_client = mock.create_autospec(discovery.build('compute', 'v1',
                                               credentials=fake_creds, cache_discovery=False))
    spawner = DataprocSpawner(hub=Hub(), dataproc=mock_client, user=MockUser(), _mock=True,
                              gcs_notebooks=self.gcs_notebooks, compute=mock_compute_client, project='test-create-existing')

    async def test_get_cluster_notebook_endpoint(*args, **kwargs):
      await asyncio.sleep(0)
      return f'https://abcd1234-dot-{self.region}.dataproc.googleusercontent.com/jupyter'

    monkeypatch.setattr(spawner, "get_cluster_notebook_endpoint", test_get_cluster_notebook_endpoint)

    assert spawner.project == "test-create-existing"

    url = await spawner.start()
    assert url == f'https://abcd1234-dot-{self.region}.dataproc.googleusercontent.com/jupyter'

    mock_client.create_cluster.assert_not_called()

  @pytest.mark.asyncio
  async def test_stop_normal(self):

    fake_creds = AnonymousCredentials()
    mock_client = mock.create_autospec(ClusterControllerClient(credentials=fake_creds))
    # Mock the Compute Engine API client
    mock_compute_client = mock.create_autospec(discovery.build('compute', 'v1',
                                               credentials=fake_creds, cache_discovery=False))
    spawner = DataprocSpawner(hub=Hub(), dataproc=mock_client, user=MockUser(), _mock=True,
                              gcs_notebooks=self.gcs_notebooks, compute=mock_compute_client, project='test-stop')

    assert spawner.project == 'test-stop'
    assert spawner.region == self.region

    response = await spawner.stop()

    mock_client.delete_cluster.assert_called_once_with(
        project_id='test-stop',
        region=self.region,
        cluster_name=f'dataprochub-{spawner.get_username()}')

  @pytest.mark.asyncio
  async def test_stop_no_cluster(self):

    fake_creds = AnonymousCredentials()
    mock_client = mock.create_autospec(ClusterControllerClient(credentials=fake_creds))
    mock_client.get_cluster.return_value = None
    # Mock the Compute Engine API client
    mock_compute_client = mock.create_autospec(discovery.build('compute', 'v1',
                                               credentials=fake_creds, cache_discovery=False))
    spawner = DataprocSpawner(hub=Hub(), dataproc=mock_client, user=MockUser(), _mock=True,
                              gcs_notebooks=self.gcs_notebooks, compute=mock_compute_client, project='test-stop-no-cluster')

    assert spawner.project == 'test-stop-no-cluster'

    response = await spawner.stop()

    mock_client.delete_cluster.assert_not_called()

  @pytest.mark.asyncio
  async def test_poll_normal(self):

    expected_response = {
      'status': {
          'state': ClusterStatus.State.RUNNING
      }
    }
    expected_response = Cluster(**expected_response)

    fake_creds = AnonymousCredentials()
    mock_client = mock.create_autospec(ClusterControllerClient(credentials=fake_creds))
    mock_client.get_cluster.return_value = expected_response
    # Mock the Compute Engine API client
    mock_compute_client = mock.create_autospec(discovery.build('compute', 'v1',
                                               credentials=fake_creds, cache_discovery=False))
    spawner = DataprocSpawner(hub=Hub(), dataproc=mock_client, user=MockUser(), _mock=True,
                              gcs_notebooks=self.gcs_notebooks, compute=mock_compute_client, project='test-poll')

    assert spawner.project == 'test-poll'

    assert await spawner.poll() == None

  @pytest.mark.asyncio
  async def test_poll_create(self):

    expected_response = {
      'status': {
          'state': ClusterStatus.State.CREATING
      }
    }
    expected_response = Cluster(**expected_response)

    fake_creds = AnonymousCredentials()
    mock_client = mock.create_autospec(ClusterControllerClient(credentials=fake_creds))
    mock_client.get_cluster.return_value = expected_response
    # Mock the Compute Engine API client
    mock_compute_client = mock.create_autospec(discovery.build('compute', 'v1',
                                               credentials=fake_creds, cache_discovery=False))

    spawner = DataprocSpawner(hub=Hub(), dataproc=mock_client, user=MockUser(), _mock=True,
                              gcs_notebooks=self.gcs_notebooks, compute=mock_compute_client, project='test-poll-create')

    assert spawner.project == 'test-poll-create'

    assert await spawner.poll() == None

  @pytest.mark.asyncio
  async def test_poll_no_cluster(self, monkeypatch):

    fake_creds = AnonymousCredentials()
    mock_client = mock.create_autospec(ClusterControllerClient(credentials=fake_creds))
    mock_client.get_cluster.return_value = None
    # Mock the Compute Engine API client
    mock_compute_client = mock.create_autospec(discovery.build('compute', 'v1',
                                               credentials=fake_creds, cache_discovery=False))

    spawner = DataprocSpawner(hub=Hub(), dataproc=mock_client, user=MockUser(), _mock=True,
                              gcs_notebooks=self.gcs_notebooks, compute=mock_compute_client, project='test-poll-no-cluster')

    async def test_get_cluster_notebook_endpoint(*args, **kwargs):
      await asyncio.sleep(0)
      return f'https://abcd1234-dot-{self.region}.dataproc.googleusercontent.com/jupyter'

    monkeypatch.setattr(spawner, "get_cluster_notebook_endpoint", test_get_cluster_notebook_endpoint)

    assert spawner.project == 'test-poll-no-cluster'
    assert await spawner.poll() == 1

  # YAML files
  # Tests Dataproc cluster configurations.

  def test_clean_gcs_path(self, monkeypatch):
    path = "gs://bucket/config/"

    fake_creds = AnonymousCredentials()
    mock_client = mock.create_autospec(ClusterControllerClient(credentials=fake_creds))
    # Mock the Compute Engine API client
    mock_compute_client = mock.create_autospec(discovery.build('compute', 'v1',
                                               credentials=fake_creds, cache_discovery=False))
    spawner = DataprocSpawner(hub=Hub(), dataproc=mock_client, user=MockUser(), _mock=True,
                              gcs_notebooks=self.gcs_notebooks, compute=mock_compute_client, project='test-project')

    assert spawner._clean_gcs_path(path) == "gs://bucket/config"
    assert spawner._clean_gcs_path(path, return_gs=False) == "bucket/config"
    assert spawner._clean_gcs_path(path, return_slash=True) == "gs://bucket/config/"

  def test_config_paths(self, monkeypatch):
    """ Checks that configuration paths are found. """

    config_hierarchy = [
      "bucket/listme/file_L1.yaml",
      "bucket/config/file_A1.yaml",
      "bucket/config/file_A2.yaml",
      "bucket/file_B1.yaml",
      "bucket-two/config/two/file_C1.yaml"
    ]

    expected = config_hierarchy

    def test_list_blobs(*args, **kwargs):
      """ Rewrites library function to reads a custom list of paths vs real GCS.
      https://googleapis.dev/python/storage/latest/_modules/google/cloud/storage/client.html#Client.list_blobs
      """
      bucket_or_name = args[0]
      prefix = kwargs['prefix']
      candidate_path = f'{bucket_or_name}/{prefix}'
      config_paths = []

      for c in config_hierarchy:
        if c.startswith(candidate_path):
          fn = '/'.join(c.split('/')[1:])
          b = Blob(bucket='dummy', name=fn)
          config_paths.append(b)

      return iter(config_paths)

    def test_clustername(*args, **kwargs):
      return 'test-clustername'

    fake_creds = AnonymousCredentials()
    mock_dataproc_client = mock.create_autospec(ClusterControllerClient(credentials=fake_creds))
    mock_gcs_client = mock.create_autospec(storage.Client(credentials=fake_creds, project='project'))
    # Mock the Compute Engine API client
    mock_compute_client = mock.create_autospec(discovery.build('compute', 'v1',
                                               credentials=fake_creds, cache_discovery=False))
    spawner = DataprocSpawner(hub=Hub(), dataproc=mock_dataproc_client, gcs=mock_gcs_client,
                              user=MockUser(), _mock=True, gcs_notebooks=self.gcs_notebooks,
                              compute=mock_compute_client, project='test-project')

    # Prevents a call to GCS. We return the local file instead.
    monkeypatch.setattr(mock_gcs_client, "list_blobs", test_list_blobs)
    monkeypatch.setattr(spawner, "clustername", test_clustername)

    spawner.zone = "test-self1-b"
    spawner.env_str = "test-env-str"
    spawner.args_str = "test-args-str"
    spawner.dataproc_configs = (
        "gs://bucket/config/,"
        "bucket/config/file_A1.yaml,"
        "bucket/file_B1.yaml,"
        "bucket-notexist/file.yaml,"
        "bucket/file-notexist.yaml,"
        "bucket/listme/,"
        "bucket/config-notexist/file.yaml,"
        "gs://bucket/listme/,bucket/config,bucket-two,")

    read_paths = spawner._list_gcs_files(spawner.dataproc_configs)

    assert type(read_paths) == type(config_hierarchy)
    assert len(read_paths) == len(config_hierarchy)
    assert set(read_paths) == set(config_hierarchy)

  def test_minimium_cluster_definition(self, monkeypatch):
    """ Some keys must always be present for JupyterHub to work. """
    import yaml

    def test_read_file(*args, **kwargs):
      config_string = open('./tests/test_data/minimum.yaml', 'r').read()
      return config_string

    def test_read_file_preview(*args, **kwargs):
      config_string = open('./tests/test_data/minimum.yaml', 'r').read()
      config_string = config_string.replace('1.4.16', 'preview')
      return config_string

    def test_read_file_2_0(*args, **kwargs):
      config_string = open('./tests/test_data/minimum.yaml', 'r').read()
      return config_string.replace('1.4.16', '2.0.0-RC19')

    def test_read_file_2_0_with_anaconda(*args, **kwargs):
      config_string = open('./tests/test_data/minimum.yaml', 'r').read()
      config_string = config_string.replace('1.4.16', '2.0.0-RC19')
      config_string += "\n    optionalComponents:\n    - JUPYTER\n    - ANACONDA\n"
      return config_string

    def test_clustername(*args, **kwargs):
      return 'test-clustername'

    fake_creds = AnonymousCredentials()
    mock_dataproc_client = mock.create_autospec(ClusterControllerClient(credentials=fake_creds))
    mock_gcs_client = mock.create_autospec(storage.Client(credentials=fake_creds, project='project'))
    # Mock the Compute Engine API client
    mock_compute_client = mock.create_autospec(discovery.build('compute', 'v1',
                                               credentials=fake_creds, cache_discovery=False))
    spawner = DataprocSpawner(hub=Hub(), dataproc=mock_dataproc_client, gcs=mock_gcs_client,
                              user=MockUser(), _mock=True, gcs_notebooks=self.gcs_notebooks,
                              compute=mock_compute_client, project='test-project')
    # Prevents a call to GCS. We return the local file instead.
    monkeypatch.setattr(spawner, "read_gcs_file", test_read_file)
    monkeypatch.setattr(spawner, "clustername", test_clustername)

    spawner.zone = "test-self1-b"
    spawner.env_str = "test-env-str"
    spawner.args_str = "test-args-str"

    config_built = spawner._build_cluster_config()

    assert 'project_id' in config_built
    assert 'cluster_name' in config_built

    assert config_built['project_id'] == 'test-project'
    assert config_built['cluster_name'] == 'test-clustername'

    assert config_built['config']['gce_cluster_config']['zone_uri'].split('/')[-1] == 'test-self1-b'

    assert Component['JUPYTER'].value in config_built['config']['software_config']['optional_components']
    assert Component['ANACONDA'].value in config_built['config']['software_config']['optional_components']

    assert 'dataproc:jupyter.hub.args' in config_built['config']['software_config']['properties']
    assert 'dataproc:jupyter.hub.env' in config_built['config']['software_config']['properties']

    spawner.user_options = {
      'cluster_type': 'minimum.yaml',
    }
    monkeypatch.setattr(spawner, "read_gcs_file", test_read_file_preview)

    config_built = spawner._build_cluster_config()
    assert Component['JUPYTER'].value in config_built['config']['software_config']['optional_components']
    assert Component['ANACONDA'].value not in config_built['config']['software_config']['optional_components']

    monkeypatch.setattr(spawner, "read_gcs_file", test_read_file_2_0)

    config_built = spawner._build_cluster_config()
    assert Component['JUPYTER'].value in config_built['config']['software_config']['optional_components']
    assert Component['ANACONDA'].value not in config_built['config']['software_config']['optional_components']

    monkeypatch.setattr(spawner, "read_gcs_file", test_read_file_2_0_with_anaconda)

    config_built = spawner._build_cluster_config()
    assert Component['JUPYTER'].value in config_built['config']['software_config']['optional_components']
    assert Component['ANACONDA'].value not in config_built['config']['software_config']['optional_components']

  def test_cluster_definition_check_core_fields(self, monkeypatch):
    """ Values chosen by the user through the form overwrites others. If the
    admin wants to prevent that behavior, they should remove form elements.
    TODO(mayran): Check keys so users can not add custom ones. """
    import yaml

    def test_read_file(*args, **kwargs):
      config_string = open('./tests/test_data/basic.yaml', 'r').read()
      return config_string

    def test_username(*args, **kwargs):
      return 'foo-user'

    fake_creds = AnonymousCredentials()
    mock_dataproc_client = mock.create_autospec(ClusterControllerClient(credentials=fake_creds))
    mock_gcs_client = mock.create_autospec(storage.Client(credentials=fake_creds, project='project'))
    # Mock the Compute Engine API client
    mock_compute_client = mock.create_autospec(discovery.build('compute', 'v1',
                                               credentials=fake_creds, cache_discovery=False))
    spawner = DataprocSpawner(hub=Hub(), dataproc=mock_dataproc_client, gcs=mock_gcs_client,
                              user=MockUser(), _mock=True, gcs_notebooks=self.gcs_notebooks,
                              compute=mock_compute_client, project='test-project')
    # Prevents a call to GCS. We return the local file instead.
    monkeypatch.setattr(spawner, "read_gcs_file", test_read_file)
    monkeypatch.setattr(spawner, "get_username", test_username)

    spawner.region = "us-east1"
    spawner.zone = "us-east1-d"
    spawner.env_str = "test-env-str"
    spawner.args_str = "test-args-str"
    spawner.cluster_name_pattern = 'my-cluster-{}'
    spawner.user_options = {
      'cluster_type': 'basic.yaml',
      'cluster_zone': 'test-form1-a'
    }

    config_built = spawner._build_cluster_config()

    assert config_built['cluster_name'] == 'my-cluster-foo-user'
    assert config_built['project_id'] == 'test-project'

  def test_cluster_definition_keep_core_values(self, monkeypatch):
    """ Some system's default values must remain no matter what. """
    import yaml

    def test_read_file(*args, **kwargs):
      config_string = open('./tests/test_data/basic.yaml', 'r').read()
      return config_string

    def test_clustername(*args, **kwargs):
      return 'test-clustername'

    fake_creds = AnonymousCredentials()
    mock_dataproc_client = mock.create_autospec(ClusterControllerClient(credentials=fake_creds))
    mock_gcs_client = mock.create_autospec(storage.Client(credentials=fake_creds, project='project'))
    # Mock the Compute Engine API client
    mock_compute_client = mock.create_autospec(discovery.build('compute', 'v1',
                                               credentials=fake_creds, cache_discovery=False))
    spawner = DataprocSpawner(hub=Hub(), dataproc=mock_dataproc_client, gcs=mock_gcs_client,
                              user=MockUser(), _mock=True, gcs_notebooks=self.gcs_notebooks,
                              compute=mock_compute_client, project='test-project')
    # Prevents a call to GCS. We return the local file instead.
    monkeypatch.setattr(spawner, "read_gcs_file", test_read_file)
    monkeypatch.setattr(spawner, "clustername", test_clustername)

    spawner.region = "us-east1"
    spawner.zone = "us-east1-d"
    spawner.env_str = "test-env-str"
    spawner.args_str = "test-args-str"
    spawner.user_options = {
      'cluster_type': 'basic.yaml',
      'cluster_zone': 'test-form1-a'
    }

    config_built = spawner._build_cluster_config()

    assert config_built['project_id'] == 'test-project'
    assert config_built['cluster_name'] == 'test-clustername'

    assert config_built['config']['software_config']['properties']['dataproc:jupyter.hub.args'] == 'test-args-str'
    assert config_built['config']['software_config']['properties']['dataproc:jupyter.hub.env'] == 'test-env-str'
    assert config_built['config']['software_config']['properties']['dataproc:jupyter.hub.menu.enabled'] == 'true'
    assert 'dataproc:jupyter.hub.enabled' not in config_built['config']['software_config']['properties']
    assert 'dataproc:dataproc.exclusive.user' not in config_built['config']['software_config']['properties']

  def test_cluster_definition_overrides(self, monkeypatch):
    """Check that config settings incompatible with JupyterHub are overwritten correctly."""
    import yaml

    def test_read_file(*args, **kwargs):
      config_string = open('./tests/test_data/export.yaml', 'r').read()
      return config_string

    def test_clustername(*args, **kwargs):
      return 'test-clustername'

    fake_creds = AnonymousCredentials()
    mock_dataproc_client = mock.create_autospec(ClusterControllerClient(credentials=fake_creds))
    mock_gcs_client = mock.create_autospec(storage.Client(credentials=fake_creds, project='project'))
    # Mock the Compute Engine API client
    mock_compute_client = mock.create_autospec(discovery.build('compute', 'v1',
                                               credentials=fake_creds, cache_discovery=False))
    spawner = DataprocSpawner(hub=Hub(), dataproc=mock_dataproc_client, gcs=mock_gcs_client,
                              user=MockUser(), _mock=True, gcs_notebooks=self.gcs_notebooks,
                              compute=mock_compute_client, project='test-project')
    # Prevents a call to GCS. We return the local file instead.
    monkeypatch.setattr(spawner, "read_gcs_file", test_read_file)
    monkeypatch.setattr(spawner, "clustername", test_clustername)

    spawner.show_spawned_clusters_in_notebooks_list = False
    spawner.region = "us-east1"
    spawner.zone = "us-east1-d"
    spawner.env_str = "test-env-str"
    spawner.args_str = "test-args-str"
    spawner.user_options = {
      'cluster_type': 'export.yaml',
      'cluster_zone': 'test-form1-a'
    }

    config_built = spawner._build_cluster_config()

    # Verify that we disable Component Gateway (temporarily)
    assert config_built['config']['endpoint_config']['enable_http_port_access'] == True
    # Verify that we disable preemptibility (temporarily)
    assert 'preemptibility' not in config_built['config']['master_config']
    assert 'preemptibility' not in config_built['config']['worker_config']
    # Verify that we removed cluster-specific namenode properties
    assert 'hdfs:dfs.namenode.lifeline.rpc-address' not in config_built['config']['software_config']['properties']
    assert 'hdfs:dfs.namenode.servicerpc-address' not in config_built['config']['software_config']['properties']
    # Verify that notebook tag is disabled
    assert config_built['config']['software_config']['properties']['dataproc:jupyter.instance-tag.enabled'] is 'false'

  def test_cluster_definition_does_form_overwrite(self, monkeypatch):
    """ Values chosen by the user through the form overwrites others. If the
    admin wants to prevent that behavior, they should remove form elements.
    TODO(mayran): Check keys so users can not add custom ones. """
    import yaml

    def test_read_file(*args, **kwargs):
      config_string = open('./tests/test_data/basic.yaml', 'r').read()
      return config_string

    fake_creds = AnonymousCredentials()
    mock_dataproc_client = mock.create_autospec(ClusterControllerClient(credentials=fake_creds))
    mock_gcs_client = mock.create_autospec(storage.Client(credentials=fake_creds, project='project'))
    # Mock the Compute Engine API client
    mock_compute_client = mock.create_autospec(discovery.build('compute', 'v1',
                                               credentials=fake_creds, cache_discovery=False))
    spawner = DataprocSpawner(hub=Hub(), dataproc=mock_dataproc_client, gcs=mock_gcs_client,
                              user=MockUser(), _mock=True, gcs_notebooks=self.gcs_notebooks,
                              compute=mock_compute_client, project='test-project')
    # Prevents a call to GCS. We return the local file instead.
    monkeypatch.setattr(spawner, "read_gcs_file", test_read_file)

    spawner.region = "us-east1"
    spawner.zone = "us-east1-d"
    spawner.env_str = "test-env-str"
    spawner.args_str = "test-args-str"
    spawner.user_options = {
      'cluster_type': 'basic.yaml',
      'cluster_zone': 'test-form1-a'
    }

    config_built = spawner._build_cluster_config()

    assert config_built['config']['gce_cluster_config']['zone_uri'].split('/')[-1] == 'test-form1-a'

  def test_camel_case(self, monkeypatch):
    import yaml

    def test_read_file(*args, **kwargs):
      config_string = open('./tests/test_data/custom.yaml', 'r').read()
      return config_string

    def test_clustername(*args, **kwargs):
      return 'test-clustername'

    fake_creds = AnonymousCredentials()
    mock_dataproc_client = mock.create_autospec(ClusterControllerClient(credentials=fake_creds))
    mock_gcs_client = mock.create_autospec(storage.Client(credentials=fake_creds, project='project'))
    # Mock the Compute Engine API client
    mock_compute_client = mock.create_autospec(discovery.build('compute', 'v1',
                                               credentials=fake_creds, cache_discovery=False))
    spawner = DataprocSpawner(hub=Hub(), dataproc=mock_dataproc_client, gcs=mock_gcs_client,
                              user=MockUser(), _mock=True, gcs_notebooks=self.gcs_notebooks,
                              compute=mock_compute_client, project='test-project')
    # Prevents a call to GCS. We return the local file instead.
    monkeypatch.setattr(spawner, "read_gcs_file", test_read_file)
    monkeypatch.setattr(spawner, "clustername", test_clustername)

    spawner.region = "us-east1"
    spawner.zone = "us-east1-d"
    spawner.env_str = "test-env-str"
    spawner.args_str = "test-args-str"
    spawner.user_options = {
      'cluster_type': 'custom.yaml',
      'cluster_zone': 'test-form1-a'
    }

    config_built = spawner._build_cluster_config()

    expected_dict = {
      'project_id': 'test-project',
      'labels': {'goog-dataproc-notebook-spawner': 'unknown'},
      'cluster_name': 'test-clustername',
      'config': {
        'autoscaling_config': {
          'policy_uri': 'projects/my-project/regions/us-east1/autoscalingPolicies/policy-abc123'},
        'config_bucket': 'bucket-dash',
        'endpoint_config': {'enable_http_port_access': True},
        'gce_cluster_config': {
          'metadata': {
            'KeyCamelCase': 'UlowUlow',
            'key_with_underscore': 'https://downloads.io/protected/files/enterprise-trial.tar.gz',
            'key_with_underscore_too': 'some_UPPER_and_UlowerU:1234',
            'session-user': spawner.get_username()
          },
          'zone_uri': 'https://www.googleapis.com/compute/v1/projects/test-project/zones/test-form1-a'
        },
        'initialization_actions': [],
        'lifecycle_config': {},
        'master_config': {
          'machine_type_uri': 'machine.1.2_numbers',
          'min_cpu_platform': 'AUTOMATIC',
          'disk_config': {
            'boot_disk_size_gb': 1000
          },
        },
        'worker_config': {},
        'software_config': {
          'image_version': '1.4-debian9',
          'optional_components': [
              Component.JUPYTER.value,
              Component.ANACONDA.value],
          'properties': {
            'dataproc:jupyter.hub.args': 'test-args-str',
            'dataproc:jupyter.hub.env': 'test-env-str',
            'dataproc:jupyter.hub.menu.enabled': 'true',
            'dataproc:jupyter.instance-tag.enabled': 'false',
            'dataproc:jupyter.notebook.gcs.dir': f'gs://users-notebooks/{spawner.get_username()}',
            'key-with-dash:UPPER_UPPER': '4000',
            'key-with-dash-too:UlowUlowUlow': '85196m',
            'key:and.multiple.dots.lowUlowUlow': '13312m'
          }
        }
      }
    }
    assert expected_dict == config_built

  def test_duration(self, monkeypatch):
    import yaml

    def test_read_file(*args, **kwargs):
      config_string = open('./tests/test_data/duration.yaml', 'r').read()
      return config_string

    def test_clustername(*args, **kwargs):
      return 'test-clustername'

    fake_creds = AnonymousCredentials()
    mock_dataproc_client = mock.create_autospec(ClusterControllerClient(credentials=fake_creds))
    mock_gcs_client = mock.create_autospec(storage.Client(credentials=fake_creds, project='project'))
    # Mock the Compute Engine API client
    mock_compute_client = mock.create_autospec(discovery.build('compute', 'v1',
                                               credentials=fake_creds, cache_discovery=False))
    spawner = DataprocSpawner(hub=Hub(), dataproc=mock_dataproc_client, gcs=mock_gcs_client,
                              user=MockUser(), _mock=True, gcs_notebooks=self.gcs_notebooks,
                              compute=mock_compute_client, project='test-project')
    # Prevents a call to GCS. We return the local file instead.
    monkeypatch.setattr(spawner, "read_gcs_file", test_read_file)
    monkeypatch.setattr(spawner, "clustername", test_clustername)

    spawner.region = "us-east1"
    spawner.zone = "us-east1-d"
    spawner.env_str = "test-env-str"
    spawner.args_str = "test-args-str"
    spawner.user_options = {
      'cluster_type': 'duration.yaml',
      'cluster_zone': 'test-form1-a'
    }

    config_built = spawner._build_cluster_config()

    # Test 600s string
    assert config_built['config']['initialization_actions'][0]['execution_timeout']['seconds'] == 600
    # Test Duration protobuf
    assert config_built['config']['initialization_actions'][1]['execution_timeout']['seconds'] == 600

  def test_metadata(self, monkeypatch):
    import yaml

    def test_read_file(*args, **kwargs):
      config_string = open('./tests/test_data/basic.yaml', 'r').read()
      return config_string

    def test_clustername(*args, **kwargs):
      return 'test-clustername'

    fake_creds = AnonymousCredentials()
    mock_dataproc_client = mock.create_autospec(ClusterControllerClient(credentials=fake_creds))
    mock_gcs_client = mock.create_autospec(storage.Client(credentials=fake_creds, project='project'))
    # Mock the Compute Engine API client
    mock_compute_client = mock.create_autospec(discovery.build('compute', 'v1',
                                               credentials=fake_creds, cache_discovery=False))
    spawner = DataprocSpawner(hub=Hub(), dataproc=mock_dataproc_client, gcs=mock_gcs_client,
                              user=MockUser(), _mock=True, gcs_notebooks=self.gcs_notebooks,
                              compute=mock_compute_client, project='test-project')
    # Prevents a call to GCS. We return the local file instead.
    monkeypatch.setattr(spawner, "read_gcs_file", test_read_file)
    monkeypatch.setattr(spawner, "clustername", test_clustername)

    spawner.region = "us-east1"
    spawner.zone = "us-east1-d"
    spawner.env_str = "test-env-str"
    spawner.args_str = "test-args-str"
    spawner.user_options = {
      'cluster_type': 'basic.yaml',
      'cluster_zone': 'test-form1-a'
    }

    config_built = spawner._build_cluster_config()

    assert config_built['config']['gce_cluster_config']['metadata'] == {
      'm1': 'v1',
      'm2': 'v2',
      'session-user': spawner.get_username()
    }

  def test_uris(self, monkeypatch):
    """ Test that all official URI patterns work and geo location match."""
    import yaml

    def test_read_file_string(*args, **kwargs):
      config_string = open('./tests/test_data/basic.yaml', 'r').read()
      return config_string

    def test_read_file_uri(*args, **kwargs):
      config_string = open('./tests/test_data/basic_uri.yaml', 'r').read()
      return config_string

    def test_read_file_network(*args, **kwargs):
      config_string = open('./tests/test_data/basic_with_network.yaml', 'r').read()
      return config_string

    def test_clustername(*args, **kwargs):
      return 'test-clustername'

    fake_creds = AnonymousCredentials()
    mock_dataproc_client = mock.create_autospec(ClusterControllerClient(credentials=fake_creds))
    mock_gcs_client = mock.create_autospec(storage.Client(credentials=fake_creds, project='project'))
    # Mock the Compute Engine API client
    mock_compute_client = mock.create_autospec(discovery.build('compute', 'v1',
                                               credentials=fake_creds, cache_discovery=False))
    spawner = DataprocSpawner(hub=Hub(), dataproc=mock_dataproc_client, gcs=mock_gcs_client,
                              user=MockUser(), _mock=True, gcs_notebooks=self.gcs_notebooks,
                              compute=mock_compute_client, project='test-project')
    # Prevents a call to GCS. We return the local file instead.
    monkeypatch.setattr(spawner, "read_gcs_file", test_read_file_string)
    monkeypatch.setattr(spawner, "clustername", test_clustername)

    spawner.region = "us-east1"
    spawner.zone = "us-east1-d"
    spawner.env_str = "test-env-str"
    spawner.args_str = "test-args-str"
    spawner.user_options = {
      'cluster_type': 'basic.yaml',
      'cluster_zone': 'test-form1-a'
    }

    config_built = spawner._build_cluster_config()

    assert config_built['config']['gce_cluster_config']['subnetwork_uri'] == "default"

    # Prevents a call to GCS. We return the local file instead.
    monkeypatch.setattr(spawner, "read_gcs_file", test_read_file_uri)
    monkeypatch.setattr(spawner, "clustername", test_clustername)

    spawner.region = "us-east1"
    spawner.zone = "us-east1-d"
    spawner.env_str = "test-env-str"
    spawner.args_str = "test-args-str"
    spawner.user_options = {
      'cluster_type': 'basic.yaml',
      'cluster_zone': 'test-form1-a'
    }

    config_built = spawner._build_cluster_config()

    assert config_built['config']['gce_cluster_config']['subnetwork_uri'] == "projects/test-project/regions/us-east1/subnetworks/default"
    # Prevents a call to GCS. We return the local file instead.
    monkeypatch.setattr(spawner, "read_gcs_file", test_read_file_network)
    monkeypatch.setattr(spawner, "clustername", test_clustername)

    spawner.region = "us-east1"
    spawner.zone = "us-east1-d"
    spawner.env_str = "test-env-str"
    spawner.args_str = "test-args-str"
    spawner.user_options = {
      'cluster_type': 'basic.yaml',
      'cluster_zone': 'test-form1-a'
    }

    config_built = spawner._build_cluster_config()
    assert 'subnetwork_uri' not in config_built['config']['gce_cluster_config']

  def test_locations(self, monkeypatch):
    import yaml

    def test_read_file(*args, **kwargs):
      config_string = open('./tests/test_data/basic_uri.yaml', 'r').read()
      return config_string

    def test_clustername(*args, **kwargs):
      return 'test-clustername'

    fake_creds = AnonymousCredentials()
    mock_dataproc_client = mock.create_autospec(ClusterControllerClient(credentials=fake_creds))
    mock_gcs_client = mock.create_autospec(storage.Client(credentials=fake_creds, project='project'))
    # Mock the Compute Engine API client
    mock_compute_client = mock.create_autospec(discovery.build('compute', 'v1',
                                               credentials=fake_creds, cache_discovery=False))
    spawner = DataprocSpawner(hub=Hub(), dataproc=mock_dataproc_client, gcs=mock_gcs_client,
                              user=MockUser(), _mock=True, gcs_notebooks=self.gcs_notebooks,
                              compute=mock_compute_client, project='test-project')
    # Prevents a call to GCS. We return the local file instead.
    monkeypatch.setattr(spawner, "read_gcs_file", test_read_file)
    monkeypatch.setattr(spawner, "clustername", test_clustername)

    spawner.region = "us-east1"
    spawner.zone = "us-east1-d"
    spawner.env_str = "test-env-str"
    spawner.args_str = "test-args-str"
    spawner.user_options = {
      'cluster_type': 'basic_uri.yaml',
      'cluster_zone': 'us-east1-d'
    }

    user_zone = spawner.user_options['cluster_zone']
    user_region = user_zone[:-2]

    config_built = spawner._build_cluster_config()

    assert config_built['config']['gce_cluster_config']['subnetwork_uri'].split('/')[-3] == user_region
    assert config_built['config']['master_config']['machine_type_uri'] == 'n1-standard-4'
    assert config_built['config']['worker_config']['machine_type_uri'] == 'n1-highmem-16'
    assert config_built['config']['secondary_worker_config']['machine_type_uri'] == 'n1-standard-4'
    assert config_built['config']['master_config']['accelerators'][0]['accelerator_type_uri'] == 'nvidia-tesla-v100'

  def test_image_version_supports_anaconda(self):
    fake_creds = AnonymousCredentials()
    mock_dataproc_client = mock.create_autospec(ClusterControllerClient(credentials=fake_creds))
    mock_gcs_client = mock.create_autospec(storage.Client(credentials=fake_creds, project='project'))
    # Mock the Compute Engine API client
    mock_compute_client = mock.create_autospec(discovery.build('compute', 'v1',
                                               credentials=fake_creds, cache_discovery=False))
    spawner = DataprocSpawner(hub=Hub(), dataproc=mock_dataproc_client, gcs=mock_gcs_client,
                              user=MockUser(), _mock=True, gcs_notebooks=self.gcs_notebooks,
                              compute=mock_compute_client, project='test-project')
    assert spawner._image_version_supports_anaconda('1.3') is True
    assert spawner._image_version_supports_anaconda('1.3-debian9') is True
    assert spawner._image_version_supports_anaconda('1.3.6-debian9') is True
    assert spawner._image_version_supports_anaconda('1.3.59-debian9') is True
    assert spawner._image_version_supports_anaconda('1.3.999-debian9') is True
    assert spawner._image_version_supports_anaconda('1.4-debian10') is True
    assert spawner._image_version_supports_anaconda('1.4.6-debian10') is True
    assert spawner._image_version_supports_anaconda('1.4.31-debian10') is True
    assert spawner._image_version_supports_anaconda('1.5-debian10') is True
    assert spawner._image_version_supports_anaconda('1.5.0-debian10') is True
    assert spawner._image_version_supports_anaconda('1.5.5-debian10') is True
    assert spawner._image_version_supports_anaconda('2') is False
    assert spawner._image_version_supports_anaconda('2.0') is False
    assert spawner._image_version_supports_anaconda('2.0-ubuntu18') is False
    assert spawner._image_version_supports_anaconda('2.0.0') is False
    assert spawner._image_version_supports_anaconda('2.0.0-debian10') is False
    assert spawner._image_version_supports_anaconda('2.0.1') is False
    assert spawner._image_version_supports_anaconda('2.3.0') is False
    assert spawner._image_version_supports_anaconda('2.0.0-RC1-debian10') is True
    assert spawner._image_version_supports_anaconda('2.0.0-RC7-debian10') is True
    assert spawner._image_version_supports_anaconda('2.0.0-RC11-debian10') is True
    assert spawner._image_version_supports_anaconda('2.0.0-RC12-debian10') is False
    assert spawner._image_version_supports_anaconda('2.0.0-RC77-debian10') is False
    assert spawner._image_version_supports_anaconda('weird-unexpected-version-124.3.v2.2020-02-15') is True
    assert spawner._image_version_supports_anaconda('1.3.weird-version-again') is True

  def test_validate_proto(self, monkeypatch):
    import yaml

    def test_read_file(*args, **kwargs):
      config_string = open('./tests/test_data/unknown_fields.yaml', 'r').read()
      return config_string

    fake_creds = AnonymousCredentials()
    mock_dataproc_client = mock.create_autospec(ClusterControllerClient(credentials=fake_creds))
    mock_gcs_client = mock.create_autospec(storage.Client(credentials=fake_creds, project='project'))
    # Mock the Compute Engine API client
    mock_compute_client = mock.create_autospec(discovery.build('compute', 'v1',
                                               credentials=fake_creds, cache_discovery=False))
    spawner = DataprocSpawner(hub=Hub(), dataproc=mock_dataproc_client, gcs=mock_gcs_client,
                              user=MockUser(), _mock=True, gcs_notebooks=self.gcs_notebooks,
                              compute=mock_compute_client, project='test-project')
    # Prevents a call to GCS. We return the local file instead.
    monkeypatch.setattr(spawner, "read_gcs_file", test_read_file)

    spawner.region = "us-east1"
    spawner.zone = "us-east1-d"
    spawner.env_str = "test-env-str"
    spawner.args_str = "test-args-str"
    spawner.user_options = {
      'cluster_type': 'basic_uri.yaml',
      'cluster_zone': 'us-east1-d'
    }

    cleaned_config = spawner.get_cluster_definition('')
    warnings = dataprocspawner.spawner._validate_proto(cleaned_config, Cluster)

    # Check that we had appropriate warning messages
    assert len(warnings) == 7
    expected_warnings = [
       'Removing unknown/bad value BAD_ENUM_VALUE for field consume_reservation_type.',
       "Removing unknown field unknown_field for class <class 'google.cloud.dataproc_v1beta2.types.clusters.NodeInitializationAction'>",
       'Removing unknown/bad value UNKNOWN_COMPONENT_1 for field optional_components.',
       'Removing unknown/bad value UNKNOWN_COMPONENT_2 for field optional_components.',
       'Removing unknown/bad value UNKNOWN_COMPONENT_3 for field optional_components.',
       "Removing unknown field unknown_field_config_level for class <class 'google.cloud.dataproc_v1beta2.types.clusters.ClusterConfig'>",
       "Removing unknown field unknown_field_top_level for class <class 'google.cloud.dataproc_v1beta2.types.clusters.Cluster'>",
    ]
    for w in expected_warnings:
      assert w in warnings, f'Expected message {w} in warnings {warnings}'

    raw_config = spawner.get_cluster_definition('')
    # Construct expected output
    del raw_config['unknown_field_top_level']
    del raw_config['config']['unknown_field_config_level']
    del raw_config['config']['initialization_actions'][0]['unknown_field']
    del raw_config['config']['gce_cluster_config']['reservation_affinity']['consume_reservation_type']
    raw_config['config']['software_config']['optional_components'] = [
        'JUPYTER', 'ZEPPELIN', 'ANACONDA', 'PRESTO']

    # Coerce both of the outputs to proto so we can easily compare equality
    # this also sanity checks that we have actually stripped all unknown/bad
    # fields
    actual_proto = Cluster(cleaned_config)
    expected_proto = Cluster(raw_config)

    assert actual_proto == expected_proto

    # Now check that the config with resolved fields is correct as well
    config_built = spawner._build_cluster_config()

    assert 'unknown_field_top_level' not in config_built
    assert 'unknown_field_config_level' not in config_built['config']
    assert 'unknown_field' not in config_built['config']['initialization_actions'][0]
    assert 'consume_reservation_type' not in config_built['config']['gce_cluster_config']['reservation_affinity']
    assert  raw_config['config']['software_config']['optional_components'] == [
        'JUPYTER', 'ZEPPELIN', 'ANACONDA', 'PRESTO']

  @pytest.mark.asyncio
  async def test_progress(self, monkeypatch):
    fake_creds = AnonymousCredentials()
    mock_client = mock.create_autospec(ClusterControllerClient(credentials=fake_creds))
    mock_logging_client = mock.create_autospec(
        logging_v2.LoggingServiceV2Client(credentials=fake_creds))
    # Mock the Compute Engine API client
    mock_compute_client = mock.create_autospec(discovery.build('compute', 'v1',
                                               credentials=fake_creds, cache_discovery=False))
    spawner = DataprocSpawner(hub=Hub(), dataproc=mock_client, user=MockUser(),
                              _mock=True, logging=mock_logging_client,
                              gcs_notebooks=self.gcs_notebooks, compute=mock_compute_client, project='test-progress')

    async def test_get_cluster_notebook_endpoint(*args, **kwargs):
      await asyncio.sleep(0)
      return f'https://abcd1234-dot-{self.region}.dataproc.googleusercontent.com/jupyter'

    monkeypatch.setattr(spawner, "get_cluster_notebook_endpoint", test_get_cluster_notebook_endpoint)

    async def collect(ait):
      items = []
      async for value in ait:
        items.append(value)
      return items

    def create_logs():
      entries = []
      for i in range(5):
        e = LogEntry(
          insert_id=f'entry_{i}',
          json_payload=ParseDict({'method':'method', 'message':f'message_{i}'}, Struct())
        )
        entries.append(e)
      return entries

    def create_expected():
      progress = 0
      expected = []
      i = 0
      for e in create_logs():
        progress += math.ceil((90 - progress) / 4)
        expected.append({'progress': progress,'message': f'method: message_{i}'})
        i += 1
      return expected

    def test_list_log_entries(*args, **kwargs):
      return create_logs()

    op = MockOperation('op1', 'cluster1-op1')

    monkeypatch.setattr(mock_logging_client, 'list_log_entries', test_list_log_entries)
    monkeypatch.setattr(spawner, 'operation', op)

    await spawner.start()
    assert await collect(spawner.progress()) == create_expected()

  @pytest.mark.asyncio
  async def test_old_progress_recovery(self, monkeypatch):
    fake_creds = AnonymousCredentials()
    mock_client = mock.create_autospec(ClusterControllerClient(credentials=fake_creds))
    mock_logging_client = mock.create_autospec(
        logging_v2.LoggingServiceV2Client(credentials=fake_creds))
    # Mock the Compute Engine API client
    mock_compute_client = mock.create_autospec(discovery.build('compute', 'v1',
                                               credentials=fake_creds, cache_discovery=False))
    spawner = DataprocSpawner(hub=Hub(), dataproc=mock_client, user=MockUser(),
                              _mock=True, logging=mock_logging_client,
                              gcs_notebooks=self.gcs_notebooks, compute=mock_compute_client, project='test-progress')

    def test_clustername(*args, **kwargs):
      return 'test-clustername'

    async def test_get_cluster_notebook_endpoint(*args, **kwargs):
      await asyncio.sleep(0)
      return f'https://abcd1234-dot-{self.region}.dataproc.googleusercontent.com/jupyter'

    monkeypatch.setattr(spawner, "get_cluster_notebook_endpoint", test_get_cluster_notebook_endpoint)
    monkeypatch.setattr(spawner, "clustername", test_clustername)

    async def collect(ait):
      items = []
      async for value in ait:
        items.append(value)
      return items

    yields_start = [
      {'message': 'Server requested.', 'progress': 0},
      {'message': 'Operation op1 for cluster uuid cluster1-op1', 'progress': 5}
    ]

    yields_existing = [
      {'progress': 0, 'message': 'Message 1.'},
      {'progress': 40, 'message': 'Message 2.'},
      {'progress': 70, 'message': 'Message 3.'},
    ]

    progressor = {
      'test-clustername': SimpleNamespace(bar=0, logging=set(), start='', yields=yields_existing)
    }

    op = MockOperation('op1', 'cluster1-op1')

    monkeypatch.setattr(spawner, '_spawn_pending', lambda: True)
    monkeypatch.setattr(spawner, 'progressor', progressor)
    monkeypatch.setattr(spawner, 'operation', op)

    await spawner.start()
    assert await collect(spawner._generate_progress()) == yields_existing

  def test_user_options_image_version(self, monkeypatch):
    import yaml

    def test_read_file(*args, **kwargs):
      config_string = open('./tests/test_data/minimum.yaml', 'r').read()
      return config_string

    fake_creds = AnonymousCredentials()
    mock_dataproc_client = mock.create_autospec(ClusterControllerClient(credentials=fake_creds))
    mock_gcs_client = mock.create_autospec(storage.Client(credentials=fake_creds, project='project'))
    # Mock the Compute Engine API client
    mock_compute_client = mock.create_autospec(discovery.build('compute', 'v1',
                                               credentials=fake_creds, cache_discovery=False))
    spawner = DataprocSpawner(hub=Hub(), dataproc=mock_dataproc_client, gcs=mock_gcs_client,
                              user=MockUser(), _mock=True, gcs_notebooks=self.gcs_notebooks,
                              compute=mock_compute_client, project='test-project')
    # Prevents a call to GCS. We return the local file instead.
    monkeypatch.setattr(spawner, "read_gcs_file", test_read_file)

    spawner.region = "us-east1"
    spawner.zone = "us-east1-d"
    spawner.env_str = "test-env-str"
    spawner.args_str = "test-args-str"
    spawner.allow_custom_clusters = True
    spawner.user_options = {
      'cluster_type': 'minimum.yaml',
      'cluster_zone': 'test-form1-a',
      'custom_cluster': '1',
      'image_version': '1.5-debian10'
    }

    config_built = spawner._build_cluster_config()

    assert config_built['config']['software_config']['image_version'] == '1.5-debian10'

  def test_user_options_custom_image(self, monkeypatch):
    import yaml

    def test_read_file(*args, **kwargs):
      config_string = open('./tests/test_data/basic.yaml', 'r').read()
      return config_string

    def test_image_version(*args, **kwargs):
      image_version = '1.5-debian10'
      return image_version

    fake_creds = AnonymousCredentials()
    mock_dataproc_client = mock.create_autospec(ClusterControllerClient(credentials=fake_creds))
    mock_gcs_client = mock.create_autospec(storage.Client(credentials=fake_creds, project='project'))
    # Mock the Compute Engine API client
    mock_compute_client = mock.create_autospec(discovery.build('compute', 'v1',
                                               credentials=fake_creds, cache_discovery=False))
    spawner = DataprocSpawner(hub=Hub(), dataproc=mock_dataproc_client, gcs=mock_gcs_client,
                              user=MockUser(), _mock=True, gcs_notebooks=self.gcs_notebooks,
                              compute=mock_compute_client, project='test-project')
    # Prevents a call to GCS. We return the local file instead.
    monkeypatch.setattr(spawner, "read_gcs_file", test_read_file)

    spawner.region = "us-east1"
    spawner.zone = "us-east1-d"
    spawner.env_str = "test-env-str"
    spawner.args_str = "test-args-str"
    spawner.allow_custom_clusters = True
    spawner.user_options = {
      'cluster_type': 'basic.yaml',
      'cluster_zone': 'test-form1-a',
      'custom_cluster': '1',
      'image_version': 'custom',
      'custom_image': 'projects/test-project/global/images/custom-image'
    }

    monkeypatch.setattr(spawner, '_get_image_version', test_image_version)

    config_built = spawner._build_cluster_config()

    assert config_built['config']['software_config']['image_version'] == '1.5-debian10'
    assert config_built['config']['master_config']['image_uri'] == 'projects/test-project/global/images/custom-image'

<<<<<<< HEAD
  def test_exclusive_auth_flag(self, monkeypatch):
=======
  ##
  # Tests for personal auth
  ##
  def test_personal_auth_flag(self, monkeypatch):
>>>>>>> e30cf179
    fake_creds = AnonymousCredentials()
    mock_dataproc_client = mock.create_autospec(ClusterControllerClient(credentials=fake_creds))
    mock_gcs_client = mock.create_autospec(storage.Client(credentials=fake_creds, project='project'))
    mock_compute_client = mock.create_autospec(discovery.build('compute', 'v1',
                                               credentials=fake_creds, cache_discovery=False))
    spawner = DataprocSpawner(hub=Hub(), dataproc=mock_dataproc_client, gcs=mock_gcs_client,
                              user=MockUser(), _mock=True, gcs_notebooks=self.gcs_notebooks,
                              compute=mock_compute_client, project='test-project')

    spawner.force_single_user = True
    spawner.env_str = "test-env-str"
    spawner.args_str = "test-args-str"
    config_built = spawner._build_cluster_config()
    assert (config_built['config']['software_config']['properties']
        ['dataproc:dataproc.exclusive.user']) == spawner.user.name

<<<<<<< HEAD
  def test_exclusive_auth_yaml(self, monkeypatch):
=======
  def test_personal_auth_yaml(self, monkeypatch):
>>>>>>> e30cf179
    fake_creds = AnonymousCredentials()
    mock_dataproc_client = mock.create_autospec(ClusterControllerClient(credentials=fake_creds))
    mock_gcs_client = mock.create_autospec(storage.Client(credentials=fake_creds, project='project'))
    mock_compute_client = mock.create_autospec(discovery.build('compute', 'v1',
                                               credentials=fake_creds, cache_discovery=False))
    spawner = DataprocSpawner(hub=Hub(), dataproc=mock_dataproc_client, gcs=mock_gcs_client,
                              user=MockUser(), _mock=True, gcs_notebooks=self.gcs_notebooks,
                              compute=mock_compute_client, project='test-project')

    def test_read_file(*args, **kwargs):
      config_string = open('./tests/test_data/perso.yaml', 'r').read()
      return config_string

    monkeypatch.setattr(spawner, "read_gcs_file", test_read_file)
    spawner.env_str = "test-env-str"
    spawner.args_str = "test-args-str"
    spawner.user_options = {
      'cluster_type': 'perso.yaml',
      'cluster_zone': 'us-central-1'
    }

    config_built = spawner._build_cluster_config()

    assert (config_built['config']['software_config']['properties']
        ['dataproc:dataproc.exclusive.user']) == spawner.user.name

<<<<<<< HEAD
  def test_exclusive_auth_user(self, monkeypatch):
=======
  def test_personal_auth_user(self, monkeypatch):
>>>>>>> e30cf179
    fake_creds = AnonymousCredentials()
    mock_dataproc_client = mock.create_autospec(ClusterControllerClient(credentials=fake_creds))
    mock_gcs_client = mock.create_autospec(storage.Client(credentials=fake_creds, project='project'))
    mock_compute_client = mock.create_autospec(discovery.build('compute', 'v1',
                                               credentials=fake_creds, cache_discovery=False))
    spawner = DataprocSpawner(hub=Hub(), dataproc=mock_dataproc_client, gcs=mock_gcs_client,
                              user=MockUser(), _mock=True, gcs_notebooks=self.gcs_notebooks,
                              compute=mock_compute_client, project='test-project')

    def test_read_file(*args, **kwargs):
      config_string = open('./tests/test_data/perso.yaml', 'r').read()
      return config_string

    monkeypatch.setattr(spawner, "read_gcs_file", test_read_file)
    spawner.env_str = "test-env-str"
    spawner.args_str = "test-args-str"
    spawner.allow_custom_clusters = True
    spawner.user_options = {
      'cluster_type': 'perso.yaml',
      'cluster_zone': 'us-central-1',
      "cluster_props_prefix_0": "dataproc",
      "cluster_props_key_0": "dataproc.exclusive.user",
      "cluster_props_val_0": "user@example.com"
    }
    config_built = spawner._build_cluster_config()
    assert (config_built['config']['software_config']['properties']
        ['dataproc:dataproc.exclusive.user']) == spawner.user.name
<<<<<<< HEAD
=======

  def test_personal_auth_chechbox_on(self, monkeypatch):
    fake_creds = AnonymousCredentials()
    mock_dataproc_client = mock.create_autospec(ClusterControllerClient(credentials=fake_creds))
    mock_gcs_client = mock.create_autospec(storage.Client(credentials=fake_creds, project='project'))
    mock_compute_client = mock.create_autospec(discovery.build('compute', 'v1',
                                               credentials=fake_creds, cache_discovery=False))
    spawner = DataprocSpawner(hub=Hub(), dataproc=mock_dataproc_client, gcs=mock_gcs_client,
                              user=MockUser(), _mock=True, gcs_notebooks=self.gcs_notebooks,
                              compute=mock_compute_client, project='test-project')

    def test_read_file(*args, **kwargs):
      config_string = open('./tests/test_data/perso.yaml', 'r').read()
      return config_string

    monkeypatch.setattr(spawner, "read_gcs_file", test_read_file)
    spawner.user_options = {
      'cluster_type': 'minimum.yaml',
      'cluster_zone': 'us-central-1',
      'personal_auth': 'on'
    }
    spawner.env_str = "test-env-str"
    spawner.args_str = "test-args-str"
    config_built = spawner._build_cluster_config()
    assert (config_built['config']['software_config']['properties']
        ['dataproc:dataproc.personal-auth.user']) == spawner.user.name

  def test_personal_auth_chechbox_off(self, monkeypatch):
    fake_creds = AnonymousCredentials()
    mock_dataproc_client = mock.create_autospec(ClusterControllerClient(credentials=fake_creds))
    mock_gcs_client = mock.create_autospec(storage.Client(credentials=fake_creds, project='project'))
    mock_compute_client = mock.create_autospec(discovery.build('compute', 'v1',
                                               credentials=fake_creds, cache_discovery=False))
    spawner = DataprocSpawner(hub=Hub(), dataproc=mock_dataproc_client, gcs=mock_gcs_client,
                              user=MockUser(), _mock=True, gcs_notebooks=self.gcs_notebooks,
                              compute=mock_compute_client, project='test-project')

    spawner.env_str = "test-env-str"
    spawner.args_str = "test-args-str"
    config_built = spawner._build_cluster_config()
    assert 'dataproc:dataproc.personal-auth.user' not in config_built['config']['software_config']['properties']

>>>>>>> e30cf179
<|MERGE_RESOLUTION|>--- conflicted
+++ resolved
@@ -1230,14 +1230,10 @@
     assert config_built['config']['software_config']['image_version'] == '1.5-debian10'
     assert config_built['config']['master_config']['image_uri'] == 'projects/test-project/global/images/custom-image'
 
-<<<<<<< HEAD
+  ##
+  # Tests for exclusive auth
+  ##
   def test_exclusive_auth_flag(self, monkeypatch):
-=======
-  ##
-  # Tests for personal auth
-  ##
-  def test_personal_auth_flag(self, monkeypatch):
->>>>>>> e30cf179
     fake_creds = AnonymousCredentials()
     mock_dataproc_client = mock.create_autospec(ClusterControllerClient(credentials=fake_creds))
     mock_gcs_client = mock.create_autospec(storage.Client(credentials=fake_creds, project='project'))
@@ -1254,11 +1250,7 @@
     assert (config_built['config']['software_config']['properties']
         ['dataproc:dataproc.exclusive.user']) == spawner.user.name
 
-<<<<<<< HEAD
   def test_exclusive_auth_yaml(self, monkeypatch):
-=======
-  def test_personal_auth_yaml(self, monkeypatch):
->>>>>>> e30cf179
     fake_creds = AnonymousCredentials()
     mock_dataproc_client = mock.create_autospec(ClusterControllerClient(credentials=fake_creds))
     mock_gcs_client = mock.create_autospec(storage.Client(credentials=fake_creds, project='project'))
@@ -1285,11 +1277,7 @@
     assert (config_built['config']['software_config']['properties']
         ['dataproc:dataproc.exclusive.user']) == spawner.user.name
 
-<<<<<<< HEAD
   def test_exclusive_auth_user(self, monkeypatch):
-=======
-  def test_personal_auth_user(self, monkeypatch):
->>>>>>> e30cf179
     fake_creds = AnonymousCredentials()
     mock_dataproc_client = mock.create_autospec(ClusterControllerClient(credentials=fake_creds))
     mock_gcs_client = mock.create_autospec(storage.Client(credentials=fake_creds, project='project'))
@@ -1317,10 +1305,8 @@
     config_built = spawner._build_cluster_config()
     assert (config_built['config']['software_config']['properties']
         ['dataproc:dataproc.exclusive.user']) == spawner.user.name
-<<<<<<< HEAD
-=======
-
-  def test_personal_auth_chechbox_on(self, monkeypatch):
+
+  def test_exclusive_auth_chechbox_on(self, monkeypatch):
     fake_creds = AnonymousCredentials()
     mock_dataproc_client = mock.create_autospec(ClusterControllerClient(credentials=fake_creds))
     mock_gcs_client = mock.create_autospec(storage.Client(credentials=fake_creds, project='project'))
@@ -1344,21 +1330,20 @@
     spawner.args_str = "test-args-str"
     config_built = spawner._build_cluster_config()
     assert (config_built['config']['software_config']['properties']
-        ['dataproc:dataproc.personal-auth.user']) == spawner.user.name
-
-  def test_personal_auth_chechbox_off(self, monkeypatch):
-    fake_creds = AnonymousCredentials()
-    mock_dataproc_client = mock.create_autospec(ClusterControllerClient(credentials=fake_creds))
-    mock_gcs_client = mock.create_autospec(storage.Client(credentials=fake_creds, project='project'))
-    mock_compute_client = mock.create_autospec(discovery.build('compute', 'v1',
-                                               credentials=fake_creds, cache_discovery=False))
-    spawner = DataprocSpawner(hub=Hub(), dataproc=mock_dataproc_client, gcs=mock_gcs_client,
-                              user=MockUser(), _mock=True, gcs_notebooks=self.gcs_notebooks,
-                              compute=mock_compute_client, project='test-project')
-
-    spawner.env_str = "test-env-str"
-    spawner.args_str = "test-args-str"
-    config_built = spawner._build_cluster_config()
-    assert 'dataproc:dataproc.personal-auth.user' not in config_built['config']['software_config']['properties']
-
->>>>>>> e30cf179
+        ['dataproc:dataproc.exclusive.user']) == spawner.user.name
+
+  def test_exclusive_auth_chechbox_off(self, monkeypatch):
+    fake_creds = AnonymousCredentials()
+    mock_dataproc_client = mock.create_autospec(ClusterControllerClient(credentials=fake_creds))
+    mock_gcs_client = mock.create_autospec(storage.Client(credentials=fake_creds, project='project'))
+    mock_compute_client = mock.create_autospec(discovery.build('compute', 'v1',
+                                               credentials=fake_creds, cache_discovery=False))
+    spawner = DataprocSpawner(hub=Hub(), dataproc=mock_dataproc_client, gcs=mock_gcs_client,
+                              user=MockUser(), _mock=True, gcs_notebooks=self.gcs_notebooks,
+                              compute=mock_compute_client, project='test-project')
+
+    spawner.env_str = "test-env-str"
+    spawner.args_str = "test-args-str"
+    config_built = spawner._build_cluster_config()
+    assert 'dataproc:dataproc.exclusive.user' not in config_built['config']['software_config']['properties']
+
