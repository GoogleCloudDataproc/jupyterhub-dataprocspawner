--- conflicted
+++ resolved
@@ -115,24 +115,12 @@
 
   dataproc_configs = Unicode(
       config=True,
-<<<<<<< HEAD
       help=""" 
       Comma separated list of the dataproc configurations available in the 
       user spawning form. Each path can be a bucket, subfolder or file and can
       include the prefix gs:// or not and the suffix / or not.
       
       Example: 'bucket/configs/,gs://bucket/configs/file.yaml,gs://bucket'
-=======
-      help="""
-      Comma separated list of the dataproc configurations available in the user spawning form.
-      Each value should contain the top bucket name (can be without gs://) and path to the files from
-      that bucket name.
-
-      Example 1 config file: 'bucket/configs/file.yaml' or the same value 'gs://bucket/configs/file.yaml'
-      Example 2 config files: 'bucket/configs/file1.yaml,bucket/configs/file2.yaml
-
-      This must be configured
->>>>>>> 1bf5bf22
       """,)
 
   dataproc_default_subnet = Unicode(
@@ -316,14 +304,6 @@
     """ Builds form using values passed by administrator either in Terraform
     or in the jupyterhub_config_tpl.py file.
     """
-<<<<<<< HEAD
-=======
-
-    # Skips the form if no config provided.
-    if not self.dataproc_configs:
-      return ""
-
->>>>>>> 1bf5bf22
     base_html = get_base_cluster_html_form(
       self._list_gcs_files(self.dataproc_configs),
       self.dataproc_locations_list.split(','),
@@ -342,7 +322,6 @@
       html_customize_cluster
     ])
 
-<<<<<<< HEAD
   def _list_gcs_files(self, gcs_paths, return_path=True, sep=","):
     """ Lists the file names of a GCS bucket or subfolder.
     Args:
@@ -371,11 +350,6 @@
     """ Overwrites default function in order to have a dynamic form which allows
     the update of dropdowns when the configs GCS location content changes for
     example. 
-=======
-  def options_from_form(self, formdata):
-    """
-    Returns the selected option selected by the user. It sets self.user_options.
->>>>>>> 1bf5bf22
     """
     return self._options_form_default()
 
@@ -664,7 +638,6 @@
     if not folder.endswith("/"):
         folder += "/"
     return bucket, folder
-<<<<<<< HEAD
   
   def _clean_gcs_path(self, gcs_path, return_gs=True, return_slash=False):
     """ Takes a GCS path starting with or without gs:// and returns a consistent
@@ -679,8 +652,6 @@
     if (gcs_path.endswith('/')) and (not return_slash):
       gcs_path = gcs_path[:-1]
     return gcs_path
-=======
->>>>>>> 1bf5bf22
 
   def convert_string_to_duration(self, data):
     """ A cluster export exports times as string using the JSON API but creating
